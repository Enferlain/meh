import torch
from torch import Tensor

__all__ = [
    "weighted_sum",
    "weighted_subtraction",
    "tensor_sum",
    "add_difference",
    "sum_twice",
    "triple_sum",
<<<<<<< HEAD
    "multiply_difference",
=======
    "transmogrify_distribution",
    "similarity_add_difference",
>>>>>>> a144ab29
]


EPSILON = 1e-10  # Define a small constant EPSILON to prevent division by zero


def weighted_sum(a: Tensor, b: Tensor, alpha: float, **kwargs) -> Tensor:
    return (1 - alpha) * a + alpha * b


def weighted_subtraction(
    a: Tensor, b: Tensor, alpha: float, beta: float, **kwargs
) -> Tensor:
    # Adjust beta if both alpha and beta are 1.0 to avoid division by zero
    if alpha == 1.0 and beta == 1.0:
        beta -= EPSILON

    return (a - alpha * beta * b) / (1 - alpha * beta)


def tensor_sum(a: Tensor, b: Tensor, alpha: float, beta: float, **kwargs) -> Tensor:
    if alpha + beta <= 1:
        tt = a.clone()
        talphas = int(a.shape[0] * beta)
        talphae = int(a.shape[0] * (alpha + beta))
        tt[talphas:talphae] = b[talphas:talphae].clone()
    else:
        talphas = int(a.shape[0] * (alpha + beta - 1))
        talphae = int(a.shape[0] * beta)
        tt = b.clone()
        tt[talphas:talphae] = a[talphas:talphae].clone()
    return tt


def add_difference(a: Tensor, b: Tensor, c: Tensor, alpha: float, **kwargs) -> Tensor:
    return a + alpha * (b - c)


def sum_twice(
    a: Tensor, b: Tensor, c: Tensor, alpha: float, beta: float, **kwargs
) -> Tensor:
    return (1 - beta) * ((1 - alpha) * a + alpha * b) + beta * c


def triple_sum(
    a: Tensor, b: Tensor, c: Tensor, alpha: float, beta: float, **kwargs
) -> Tensor:
    return (1 - alpha - beta) * a + alpha * b + beta * c


<<<<<<< HEAD
def multiply_difference(
    a: Tensor, b: Tensor, c: Tensor, alpha: float, **kwargs
) -> Tensor:
    difference = torch.abs((a - c) * (b - c))
    try:
        difference = torch.sqrt(difference)
    except RuntimeError:
        difference = torch.sqrt(difference.float()).half()
    difference = torch.copysign(torch.sqrt(difference), a + b - 2 * c)
    return c + alpha * difference
=======
def transmogrify_distribution(a: Tensor, b: Tensor, **kwargs) -> Tensor:
    a_values = torch.msort(torch.flatten(a))
    b_indices = torch.argsort(torch.flatten(b), stable=True)
    redistributed_a_values = torch.gather(a_values, 0, torch.argsort(b_indices))
    return redistributed_a_values.reshape(a.shape)


def similarity_add_difference(
    a: Tensor, b: Tensor, c: Tensor, alpha: float, beta: float, **kwargs
) -> Tensor:
    threshold = torch.maximum(torch.abs(a), torch.abs(b))
    similarity = ((a * b / threshold**2) + 1) / 2
    similarity = torch.nan_to_num(similarity * beta, nan=beta)

    ab_diff = a + alpha * (b - c)
    ab_sum = (1 - alpha / 2) * a + (alpha / 2) * b
    return (1 - similarity) * ab_diff + similarity * ab_sum
>>>>>>> a144ab29
<|MERGE_RESOLUTION|>--- conflicted
+++ resolved
@@ -8,12 +8,9 @@
     "add_difference",
     "sum_twice",
     "triple_sum",
-<<<<<<< HEAD
     "multiply_difference",
-=======
     "transmogrify_distribution",
     "similarity_add_difference",
->>>>>>> a144ab29
 ]
 
 
@@ -64,7 +61,6 @@
     return (1 - alpha - beta) * a + alpha * b + beta * c
 
 
-<<<<<<< HEAD
 def multiply_difference(
     a: Tensor, b: Tensor, c: Tensor, alpha: float, **kwargs
 ) -> Tensor:
@@ -75,7 +71,8 @@
         difference = torch.sqrt(difference.float()).half()
     difference = torch.copysign(torch.sqrt(difference), a + b - 2 * c)
     return c + alpha * difference
-=======
+
+
 def transmogrify_distribution(a: Tensor, b: Tensor, **kwargs) -> Tensor:
     a_values = torch.msort(torch.flatten(a))
     b_indices = torch.argsort(torch.flatten(b), stable=True)
@@ -92,5 +89,4 @@
 
     ab_diff = a + alpha * (b - c)
     ab_sum = (1 - alpha / 2) * a + (alpha / 2) * b
-    return (1 - similarity) * ab_diff + similarity * ab_sum
->>>>>>> a144ab29
+    return (1 - similarity) * ab_diff + similarity * ab_sum