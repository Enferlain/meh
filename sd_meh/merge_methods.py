--- conflicted
+++ resolved
@@ -53,22 +53,19 @@
     return (1 - beta) * ((1 - alpha) * a + alpha * b) + beta * c
 
 
-<<<<<<< HEAD
-def triple_sum(a: Tensor, b: Tensor, c: Tensor, alpha: float, beta: float, **kwargs) -> Tensor:
+def triple_sum(
+    a: Tensor, b: Tensor, c: Tensor, alpha: float, beta: float, **kwargs
+) -> Tensor:
     return (1 - alpha - beta) * a + alpha * b + beta * c
 
 
-def similarity_add_difference(a: Tensor, b: Tensor, c: Tensor, alpha: float, beta: float, **kwargs) -> Tensor:
+def similarity_add_difference(
+        a: Tensor, b: Tensor, c: Tensor, alpha: float, beta: float, **kwargs
+) -> Tensor:
     threshold = torch.maximum(torch.abs(a), torch.abs(b))
     similarity = ((a * b / threshold ** 2) + 1) / 2
     similarity = torch.nan_to_num(similarity * beta, nan=beta)
 
     ab_diff = a + alpha * (b - c)
     ab_sum = (1 - alpha / 2) * a + (alpha / 2) * b
-    return (1 - similarity) * ab_diff + similarity * ab_sum
-=======
-def triple_sum(
-    a: Tensor, b: Tensor, c: Tensor, alpha: float, beta: float, **kwargs
-) -> Tensor:
-    return (1 - alpha - beta) * a + alpha * b + beta * c
->>>>>>> c55a94a8
+    return (1 - similarity) * ab_diff + similarity * ab_sum