from torch import Tensor


__all__ = [
    "weighted_sum",
    "weighted_subtraction",
    "tensor_sum",
    "add_difference",
    "sum_twice",
    "triple_sum",
    "euclidian_add_difference",
]


EPSILON = 1e-10  # Define a small constant EPSILON to prevent division by zero


def weighted_sum(a: Tensor, b: Tensor, alpha: float, **kwargs) -> Tensor:
    return (1 - alpha) * a + alpha * b


def weighted_subtraction(a: Tensor, b: Tensor, alpha: float, beta: float, **kwargs) -> Tensor:
    # Adjust beta if both alpha and beta are 1.0 to avoid division by zero
    if alpha == 1.0 and beta == 1.0:
        beta -= EPSILON

    return (a - alpha * beta * b) / (1 - alpha * beta)


def tensor_sum(a: Tensor, b: Tensor, alpha: float, beta: float, **kwargs) -> Tensor:
    if alpha + beta <= 1:
        tt = a.clone()
        talphas = int(a.shape[0] * beta)
        talphae = int(a.shape[0] * (alpha + beta))
        tt[talphas:talphae] = b[talphas:talphae].clone()
    else:
        talphas = int(a.shape[0] * (alpha + beta - 1))
        talphae = int(a.shape[0] * beta)
        tt = b.clone()
        tt[talphas:talphae] = a[talphas:talphae].clone()
    return tt


def add_difference(a: Tensor, b: Tensor, c: Tensor, alpha: float, **kwargs) -> Tensor:
    return a + alpha * (b - c)


def sum_twice(a: Tensor, b: Tensor, c: Tensor, alpha: float, beta: float, **kwargs) -> Tensor:
    return (1 - beta) * ((1 - alpha) * a + alpha * b) + beta * c


<<<<<<< HEAD
def triple_sum(a: torch.Tensor, b: torch.Tensor, c: torch.Tensor, alpha: float, beta: float, **kwargs) -> torch.Tensor:
    return (1 - alpha - beta) * a + alpha * b + beta * c


def euclidian_add_difference(a: torch.Tensor, b: torch.Tensor, c: torch.Tensor, alpha: float, **kwargs) -> torch.Tensor:
    distance = (a - c) ** 2 + alpha * (b - c) ** 2
    try:
        distance = torch.sqrt(distance)
    except RuntimeError:
        distance = torch.sqrt(distance.float()).half()
    distance = torch.copysign(distance, a + b - 2 * c)
    norm = (torch.linalg.norm(a - c) + torch.linalg.norm(b - c)) / 2
    return c + distance / torch.linalg.norm(distance) * norm
=======
def triple_sum(a: Tensor, b: Tensor, c: Tensor, alpha: float, beta: float, **kwargs) -> Tensor:
    return (1 - alpha - beta) * a + alpha * b + beta * c
>>>>>>> 7e6c7961
<|MERGE_RESOLUTION|>--- conflicted
+++ resolved
@@ -49,8 +49,7 @@
     return (1 - beta) * ((1 - alpha) * a + alpha * b) + beta * c
 
 
-<<<<<<< HEAD
-def triple_sum(a: torch.Tensor, b: torch.Tensor, c: torch.Tensor, alpha: float, beta: float, **kwargs) -> torch.Tensor:
+def triple_sum(a: Tensor, b: Tensor, c: Tensor, alpha: float, beta: float, **kwargs) -> Tensor:
     return (1 - alpha - beta) * a + alpha * b + beta * c
 
 
@@ -62,8 +61,4 @@
         distance = torch.sqrt(distance.float()).half()
     distance = torch.copysign(distance, a + b - 2 * c)
     norm = (torch.linalg.norm(a - c) + torch.linalg.norm(b - c)) / 2
-    return c + distance / torch.linalg.norm(distance) * norm
-=======
-def triple_sum(a: Tensor, b: Tensor, c: Tensor, alpha: float, beta: float, **kwargs) -> Tensor:
-    return (1 - alpha - beta) * a + alpha * b + beta * c
->>>>>>> 7e6c7961
+    return c + distance / torch.linalg.norm(distance) * norm