--- conflicted
+++ resolved
@@ -62,7 +62,6 @@
     return (1 - alpha - beta) * a + alpha * b + beta * c
 
 
-<<<<<<< HEAD
 def multiply_difference(
     a: Tensor, b: Tensor, c: Tensor, alpha: float, **kwargs
 ) -> Tensor:
@@ -75,12 +74,8 @@
     return c + alpha * difference
 
 
-def transmogrify_distribution(a: Tensor, b: Tensor, **kwargs) -> Tensor:
-    a_values = torch.msort(torch.flatten(a))
-=======
 def transmogrify_distribution(a: Tensor, b: Tensor, alpha: float, **kwargs) -> Tensor:
     a_dist = torch.msort(torch.flatten(a))
->>>>>>> 61af0a33
     b_indices = torch.argsort(torch.flatten(b), stable=True)
     a_redist = torch.gather(a_dist, 0, torch.argsort(b_indices))
     a_trans = a_redist.reshape(a.shape)
